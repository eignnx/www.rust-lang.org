--- conflicted
+++ resolved
@@ -154,13 +154,8 @@
       <div class="highlight"></div>
     </header>
     <p>Ferris (they/them) is the unofficial mascot of the Rust Community. Rust programmers call themselves
-<<<<<<< HEAD
-      “Rustaceans,” which is a play on the word “crustacean,” which is set of creatures, one of which is a crab!</p>
+      “Rustaceans,” which is a play on the word “crustacean,” which is set a of creatures, one of which is a crab!</p>
     <p>Ferris is a name playing off of the adjective, “ferrous,” meaning of or pertaining to iron. Since Rust often
-=======
-      "Rustaceans", which is a play on the word "crustacean", which is a set of creatures, one of which is a crab!</p>
-    <p>Ferris is a name playing off of the adjective, "ferrous", meaning of or pertaining to iron. Since Rust often
->>>>>>> a251e4ca
       forms on iron, it seemed like a fun origin for our mascot’s name!</p>
     <p>You can find more images of Ferris on <a href="http://rustacean.net/" target="_blank" rel="noopener">http://rustacean.net/</a>.
       <img alt="a gif of ferris scurrying side to side" src=/static/images/ferris.gif />
