# Contributing

A large open source website is a difficult thing to manage. This document will
explain much of the process that we will use while the site is still private.
As it develops, we'll also look to see how we can transition from private to
public. Please file an issue with suggestions!

**tl;dr: Always file an issue first, unless you are updating dependencies.**

## Design

Design is a complicated thing, and many folks have lots of polarizing feels about it.
For the moment, large design changes are made exclusively by @ashleygwilliams and 
@aturon. If you have concerns or thoughts for small changes, please file an issue so 
that we can discuss it first!

## Development

Currently, @lbaillie and @ashleygwilliams are the primary developers on the site. If
you need help or have any questions please direct them to @ashleygwilliams.

Before filing a PR to the site, please file an issue. This way we can ensure that the
work you are doing meets the requirements of the site and will be very likely merged.
If you file a PR before an issue, you will likely be asked to file an issue, or your
PR may be closed outright.

### Updating Dependencies and Rust Version

The only exception to this rule is updating the site's dependencies and Rust version.
Because the site uses the Rocket framework, and is therefore dependent on nightly, it is
often the case that dependencies and the Rust version must be updated to get the site to
run at all. Because NOT updating the dependencies and Rust version can block development
of content, please feel free to open a PR with dependency updates whenever you find it
is required and we will merge it right away.

## Content

For the time being, there are assigned content owners for each page of the website.
Those content owners represent the teams and working groups who are the primary
contirbutors to the content for each page.

Content representatives are in charge of:
- Content (headers, taglines, paragraphs, embedded content such as videos)
- General Layout and Design: give an idea of how things should be presented,
  what images or icons you would like to use

Content representatives do not need to worry about:
- CSS (to whatever extent you'd like to give vision and not code, that's acceptable)
- Image creation (give an idea of what you'd like, but you don't need to make/find it)

Content representatives should file PRs that add content and minimal markup to the
codebase. For design and image concerns, please file issues with sketches and 
explanation so that our artists, designers, and coders can fulfill your request.

Your content PR will go through 3 stages:
  - ### Drafting Stage
    In this stage, do your best to get a general sense of the page layout and content.
    Links should be complete, and headers and copy should be present, but it's ok if
    the content is not 100% refined. You should have issues filed for any image assets
    you will need created, and you should have an issue filed with a general sketch of
    the layout you would like to have CSS written for. 
    You will work with @ashleygwilliams on this stage.
  - ### Polishing Stage
    After passing the drafting stage, you will work with @aturon to refine the content
    of your page. This will likely involve lots of wording changes, and ideally, minimal
    updates to layout and design. 
    Once you pass this stage, your PR will be accepted and merged into the site.
  - ### Review Stage
    This is the final stage, where you will work with several representatives from your
    team and @aturon to ensure that everyone is pleased, if not excited!, about the page.

### Content Owners

If you have a question or would like to work on content in an area, please be sure
to at-mention the content owner for that category. If you are not sure what category
your idea fits in, please at-mention @ashleygwilliams.

- Tools, @nrc
- WASM, @sendilkumarn
- CLI, @spacekookie + @killercup
- Embedded, @japaric + @jamesmunns
- Net, @aturon
- Docs + Learn, @QuietMisdreavus + @steveklabnik
- Governance, @aturon
- Community, @skade + @ashleygwilliams
<<<<<<< HEAD
- Release/Download, @ashleygwilliams
- Production/White Papers - @carols10cents
=======
- Release/Download, @ashleygwilliams
>>>>>>> 821df093
<|MERGE_RESOLUTION|>--- conflicted
+++ resolved
@@ -83,9 +83,5 @@
 - Docs + Learn, @QuietMisdreavus + @steveklabnik
 - Governance, @aturon
 - Community, @skade + @ashleygwilliams
-<<<<<<< HEAD
 - Release/Download, @ashleygwilliams
-- Production/White Papers - @carols10cents
-=======
-- Release/Download, @ashleygwilliams
->>>>>>> 821df093
+- Production/White Papers - @carols10cents