--- conflicted
+++ resolved
@@ -182,13 +182,10 @@
     }
   }
 
-<<<<<<< HEAD
   h3 {
     line-height: 1.3;
   }
 
-=======
->>>>>>> fda7395a
   p {
     margin-top: 0;
     margin-bottom: 30px;
